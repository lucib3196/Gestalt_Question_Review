import { MathJaxContext } from "better-react-mathjax";
import QuestionSettingsProvider from "./context/GeneralSettingsContext";
import RunningQuestionProvider from "./context/QuestionSelectionContext";
import { AuthProvider } from "./context/AuthContext";
import NavBar from "./components/NavBar/NavBar";
import { ToastContainer } from "react-toastify";
import LogsProvider from "./context/CodeLogsContext";
import QuestionSelectionProvider from "./context/QuestionSelectionContext";
<<<<<<< HEAD
=======
import { LecturePage } from "./pages/LecturePage";
>>>>>>> 6cb57747
const config = {
  loader: { load: ["[tex]/ams"] },
  tex: {
    inlineMath: [["$", "$"]],
    displayMath: [["$$", "$$"]],
  },
};

function App() {
  return (
    <AuthProvider>
      <QuestionSelectionProvider>
          <MathJaxContext version={3} config={config}>
              <QuestionSettingsProvider>
                <RunningQuestionProvider>
                  <LogsProvider>
                    {/* Main Content */}
                    <NavBar />
                    <ToastContainer />
                    <LecturePage />
                    {/* <LegacyQuestion /> */}
                    {/* End of Main Content */}
                  </LogsProvider>
                </RunningQuestionProvider>
              </QuestionSettingsProvider>
          </MathJaxContext>
      </QuestionSelectionProvider>
    </AuthProvider>
  );
}

export default App;<|MERGE_RESOLUTION|>--- conflicted
+++ resolved
@@ -6,10 +6,7 @@
 import { ToastContainer } from "react-toastify";
 import LogsProvider from "./context/CodeLogsContext";
 import QuestionSelectionProvider from "./context/QuestionSelectionContext";
-<<<<<<< HEAD
-=======
 import { LecturePage } from "./pages/LecturePage";
->>>>>>> 6cb57747
 const config = {
   loader: { load: ["[tex]/ams"] },
   tex: {
